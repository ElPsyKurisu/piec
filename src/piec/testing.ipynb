{
 "cells": [
  {
   "cell_type": "code",
   "execution_count": 1,
   "metadata": {},
   "outputs": [],
   "source": [
    "import piec as pc"
   ]
  },
  {
   "cell_type": "code",
   "execution_count": 1,
   "metadata": {},
   "outputs": [],
   "source": [
    "from drivers.keysight81150a import Keysight81150a\n",
    "from drivers.keysightdsox3024a import Dsox3024a\n",
    "from pyvisa import ResourceManager\n",
    "from measurement_waveforms.discrete_waveform import *\n"
   ]
  },
  {
   "cell_type": "code",
   "execution_count": 2,
   "metadata": {},
   "outputs": [],
   "source": [
    "rm = ResourceManager()"
   ]
  },
  {
   "cell_type": "code",
   "execution_count": 3,
   "metadata": {},
   "outputs": [
    {
     "data": {
      "text/plain": [
       "('GPIB0::7::INSTR', 'GPIB0::8::INSTR')"
      ]
     },
     "execution_count": 3,
     "metadata": {},
     "output_type": "execute_result"
    }
   ],
   "source": [
    "rm.list_resources()"
   ]
  },
  {
   "cell_type": "code",
   "execution_count": 4,
   "metadata": {},
   "outputs": [
    {
     "ename": "TypeError",
     "evalue": "Instrument.__init__() missing 1 required positional argument: 'address'",
     "output_type": "error",
     "traceback": [
      "\u001b[1;31m---------------------------------------------------------------------------\u001b[0m",
      "\u001b[1;31mTypeError\u001b[0m                                 Traceback (most recent call last)",
      "Cell \u001b[1;32mIn[4], line 1\u001b[0m\n\u001b[1;32m----> 1\u001b[0m awg \u001b[38;5;241m=\u001b[39m \u001b[43mKeysight81150a\u001b[49m\u001b[43m(\u001b[49m\u001b[43m)\u001b[49m\n",
      "\u001b[1;31mTypeError\u001b[0m: Instrument.__init__() missing 1 required positional argument: 'address'"
     ]
    }
   ],
   "source": [
    "awg = Keysight81150a()"
   ]
  },
  {
   "cell_type": "code",
   "execution_count": 9,
   "metadata": {},
   "outputs": [],
   "source": [
<<<<<<< HEAD
    "awg = Keysight81150a('GPIB0::8::INSTR')"
=======
    "my_arr = np.linspace(0,1e10, 524289)"
   ]
  },
  {
   "cell_type": "code",
   "execution_count": 10,
   "metadata": {},
   "outputs": [
    {
     "ename": "ValueError",
     "evalue": "Error input value of \u001b[1m524289\u001b[0m for arg \u001b[1marb_wf_points_range\u001b[0m is out of acceptable Range \u001b[1m(2, 524288)\u001b[0m",
     "output_type": "error",
     "traceback": [
      "\u001b[1;31m---------------------------------------------------------------------------\u001b[0m",
      "\u001b[1;31mValueError\u001b[0m                                Traceback (most recent call last)",
      "Cell \u001b[1;32mIn[10], line 1\u001b[0m\n\u001b[1;32m----> 1\u001b[0m \u001b[43mawg\u001b[49m\u001b[38;5;241;43m.\u001b[39;49m\u001b[43mcreate_arb_wf\u001b[49m\u001b[43m(\u001b[49m\u001b[43mmy_arr\u001b[49m\u001b[43m)\u001b[49m\n",
      "File \u001b[1;32mc:\\Users\\geofr\\Desktop\\Research\\Github\\piec\\src\\piec\\drivers\\instrument.py:454\u001b[0m, in \u001b[0;36mAwg.create_arb_wf\u001b[1;34m(self, data, name, channel)\u001b[0m\n\u001b[0;32m    452\u001b[0m dict_to_check \u001b[38;5;241m=\u001b[39m \u001b[38;5;28mlocals\u001b[39m()\n\u001b[0;32m    453\u001b[0m dict_to_check[\u001b[38;5;124m'\u001b[39m\u001b[38;5;124marb_wf_points_range\u001b[39m\u001b[38;5;124m'\u001b[39m] \u001b[38;5;241m=\u001b[39m \u001b[38;5;28mlen\u001b[39m(data) \u001b[38;5;66;03m#this adds to our _check_params the class attribute 'arb_wf_points_range'\u001b[39;00m\n\u001b[1;32m--> 454\u001b[0m \u001b[38;5;28;43mself\u001b[39;49m\u001b[38;5;241;43m.\u001b[39;49m\u001b[43m_check_params\u001b[49m\u001b[43m(\u001b[49m\u001b[43mdict_to_check\u001b[49m\u001b[43m)\u001b[49m\n\u001b[0;32m    455\u001b[0m \u001b[38;5;28mprint\u001b[39m(dict_to_check)\n\u001b[0;32m    457\u001b[0m \u001b[38;5;66;03m# Scale the waveform data to the valid range See scale_waveform_data\u001b[39;00m\n",
      "File \u001b[1;32mc:\\Users\\geofr\\Desktop\\Research\\Github\\piec\\src\\piec\\drivers\\instrument.py:110\u001b[0m, in \u001b[0;36mInstrument._check_params\u001b[1;34m(self, locals_dict)\u001b[0m\n\u001b[0;32m    108\u001b[0m \u001b[38;5;28;01mif\u001b[39;00m \u001b[38;5;28mtype\u001b[39m(attribute_value) \u001b[38;5;241m==\u001b[39m \u001b[38;5;28mtuple\u001b[39m:\n\u001b[0;32m    109\u001b[0m     \u001b[38;5;28;01mif\u001b[39;00m \u001b[38;5;129;01mnot\u001b[39;00m is_value_between(input_value, attribute_value): \u001b[38;5;66;03m#will error need to make jey values correct\u001b[39;00m\n\u001b[1;32m--> 110\u001b[0m         \u001b[43mexit_with_error\u001b[49m\u001b[43m(\u001b[49m\u001b[38;5;124;43m\"\u001b[39;49m\u001b[38;5;124;43mError input value of \u001b[39;49m\u001b[38;5;130;43;01m\\033\u001b[39;49;00m\u001b[38;5;124;43m[1m\u001b[39;49m\u001b[38;5;132;43;01m{}\u001b[39;49;00m\u001b[38;5;130;43;01m\\033\u001b[39;49;00m\u001b[38;5;124;43m[0m for arg \u001b[39;49m\u001b[38;5;130;43;01m\\033\u001b[39;49;00m\u001b[38;5;124;43m[1m\u001b[39;49m\u001b[38;5;132;43;01m{}\u001b[39;49;00m\u001b[38;5;130;43;01m\\033\u001b[39;49;00m\u001b[38;5;124;43m[0m is out of acceptable Range \u001b[39;49m\u001b[38;5;130;43;01m\\033\u001b[39;49;00m\u001b[38;5;124;43m[1m\u001b[39;49m\u001b[38;5;132;43;01m{}\u001b[39;49;00m\u001b[38;5;130;43;01m\\033\u001b[39;49;00m\u001b[38;5;124;43m[0m\u001b[39;49m\u001b[38;5;124;43m\"\u001b[39;49m\u001b[38;5;241;43m.\u001b[39;49m\u001b[43mformat\u001b[49m\u001b[43m(\u001b[49m\u001b[43minput_value\u001b[49m\u001b[43m,\u001b[49m\u001b[43m \u001b[49m\u001b[43mkey\u001b[49m\u001b[43m,\u001b[49m\u001b[43m \u001b[49m\u001b[43mattribute_value\u001b[49m\u001b[43m)\u001b[49m\u001b[43m)\u001b[49m\n\u001b[0;32m    111\u001b[0m \u001b[38;5;28;01mif\u001b[39;00m \u001b[38;5;28mtype\u001b[39m(attribute_value) \u001b[38;5;241m==\u001b[39m \u001b[38;5;28mlist\u001b[39m:\n\u001b[0;32m    112\u001b[0m     \u001b[38;5;28;01mif\u001b[39;00m \u001b[38;5;129;01mnot\u001b[39;00m is_contained(input_value, attribute_value): \u001b[38;5;66;03m#checks if the input value is in the allowed list\u001b[39;00m\n",
      "File \u001b[1;32mc:\\Users\\geofr\\Desktop\\Research\\Github\\piec\\src\\piec\\drivers\\instrument.py:782\u001b[0m, in \u001b[0;36mexit_with_error\u001b[1;34m(msg)\u001b[0m\n\u001b[0;32m    778\u001b[0m \u001b[38;5;28;01mdef\u001b[39;00m \u001b[38;5;21mexit_with_error\u001b[39m(msg):\n\u001b[0;32m    779\u001b[0m \u001b[38;5;250m    \u001b[39m\u001b[38;5;124;03m\"\"\"\u001b[39;00m\n\u001b[0;32m    780\u001b[0m \u001b[38;5;124;03m    Function to raise error message that provides faster feedback\u001b[39;00m\n\u001b[0;32m    781\u001b[0m \u001b[38;5;124;03m    \"\"\"\u001b[39;00m\n\u001b[1;32m--> 782\u001b[0m     \u001b[38;5;28;01mraise\u001b[39;00m \u001b[38;5;167;01mValueError\u001b[39;00m(msg)\n",
      "\u001b[1;31mValueError\u001b[0m: Error input value of \u001b[1m524289\u001b[0m for arg \u001b[1marb_wf_points_range\u001b[0m is out of acceptable Range \u001b[1m(2, 524288)\u001b[0m"
     ]
    }
   ],
   "source": [
    "awg.create_arb_wf(my_arr)"
>>>>>>> 6f47128b
   ]
  },
  {
   "cell_type": "code",
   "execution_count": 5,
   "metadata": {},
   "outputs": [],
   "source": [
    "awg = Keysight81150a('GPIB0::8::INSTR')"
   ]
  },
  {
   "cell_type": "code",
   "execution_count": 6,
   "metadata": {},
   "outputs": [],
   "source": [
    "scope = Dsox3024a('GPIB0::7::INSTR')"
   ]
  },
  {
   "cell_type": "code",
   "execution_count": 7,
   "metadata": {},
   "outputs": [
    {
     "data": {
      "text/plain": [
       "'Agilent Technologies,81150A,MY53821602,3.0.0.0-4.6\\n'"
      ]
     },
     "execution_count": 7,
     "metadata": {},
     "output_type": "execute_result"
    }
   ],
   "source": [
    "awg.idn()"
   ]
  },
  {
   "cell_type": "code",
   "execution_count": 8,
   "metadata": {},
   "outputs": [
    {
     "data": {
      "text/plain": [
       "'AGILENT TECHNOLOGIES,DSO-X 3024A,MY63080078,02.65.2021030741\\n'"
      ]
     },
     "execution_count": 8,
     "metadata": {},
     "output_type": "execute_result"
    }
   ],
   "source": [
    "scope.idn()"
   ]
  },
  {
   "cell_type": "code",
   "execution_count": 9,
   "metadata": {},
<<<<<<< HEAD
=======
   "outputs": [],
   "source": [
    "awg.initialize()"
   ]
  },
  {
   "cell_type": "code",
   "execution_count": 10,
   "metadata": {},
   "outputs": [
    {
     "name": "stdout",
     "output_type": "stream",
     "text": [
      "Estimated Peak-to-Peak Ratio of targetted value is 50.0%\n"
     ]
    }
   ],
   "source": [
    "awg.create_arb_wf([0,1,2,3,4,5])"
   ]
  },
  {
   "cell_type": "code",
   "execution_count": 16,
   "metadata": {},
   "outputs": [],
   "source": [
    "awg.configure_wf(func=\"SIN\", frequency='240e6')"
   ]
  },
  {
   "cell_type": "code",
   "execution_count": 15,
   "metadata": {},
   "outputs": [],
   "source": [
    "my_arr = np.array([0,1,2,3,4,5]) #BINARYNFORM IS WRONG, IM SENDING IN DOUBLE BYTES ETC\n",
    "awg.create_arb_wf_binary_geo(my_arr, \"VOLATILE\")"
   ]
  },
  {
   "cell_type": "code",
   "execution_count": 16,
   "metadata": {},
   "outputs": [],
   "source": [
    "awg.check_errors()"
   ]
  },
  {
   "cell_type": "code",
   "execution_count": 31,
   "metadata": {},
   "outputs": [
    {
     "data": {
      "text/plain": [
       "23"
      ]
     },
     "execution_count": 31,
     "metadata": {},
     "output_type": "execute_result"
    }
   ],
   "source": [
    "#awg.set_output_wf()\n",
    "awg.instrument.write(':DATA:DELete VOLATILE')"
   ]
  },
  {
   "cell_type": "code",
   "execution_count": null,
   "metadata": {},
   "outputs": [],
   "source": [
    "from piec.drivers.scpi_instrument import Awg\n",
    "from drivers.keysightdsox3024a import Dsox3024a\n",
    "from pyvisa import ResourceManager\n",
    "from measurement_waveforms.discrete_waveform import *\n",
    "rm = ResourceManager()\n",
    "rm.list_resources()\n",
    "awg = Awg('GPIB0::8::INSTR')\n",
    "scope = Dsox3024a('GPIB0::7::INSTR')"
   ]
  },
  {
   "cell_type": "code",
   "execution_count": 24,
   "metadata": {},
   "outputs": [],
   "source": [
    "awg.reset()"
   ]
  },
  {
   "cell_type": "code",
   "execution_count": 21,
   "metadata": {},
   "outputs": [
    {
     "data": {
      "text/plain": [
       "40"
      ]
     },
     "execution_count": 21,
     "metadata": {},
     "output_type": "execute_result"
    }
   ],
   "source": [
    "my_arr = np.array([0,8191,0,-1,0])\n",
    "awg.initialize()\n",
    "awg.instrument.write(\":FORM:BORD SWAP\")\n",
    "awg.instrument.write_binary_values(\":DATA VOLATILE\", my_arr )"
   ]
  },
  {
   "cell_type": "code",
   "execution_count": 28,
   "metadata": {},
   "outputs": [
    {
     "data": {
      "text/plain": [
       "20"
      ]
     },
     "execution_count": 28,
     "metadata": {},
     "output_type": "execute_result"
    }
   ],
   "source": [
    "waveform = np.array([0, 1, 0, -1, 0], dtype=np.float32)\n",
    "# Step 3: Set the byte order (if needed)\n",
    "awg.instrument.write(\":FORM:BORD SWAP\")  # Use if you need to swap byte order; otherwise omit\n",
    "\n",
    "# Step 4: Send the arbitrary waveform in binary format\n",
    "awg.instrument.write_binary_values(':DATA:VOLatile ', waveform, datatype='f')  # 'f' specifies 32-bit float binary format\n",
    "\n",
    "# Step 5: Set the instrument to use the uploaded arbitrary waveform\n",
    "awg.instrument.write(\"FUNC:USER VOLATILE\")  # Set to use the waveform stored in volatile memory\n",
    "\n",
    "# Step 6: Enable output\n"
   ]
  },
  {
   "cell_type": "code",
   "execution_count": 29,
   "metadata": {},
   "outputs": [
    {
     "data": {
      "text/plain": [
       "['-113,\"Undefined header;DATA:VOLATILE<Err>\"\\n',\n",
       " '-220,\"Parameter error;Specified arb waveform (VOLATILE) does not exist.\"\\n']"
      ]
     },
     "execution_count": 29,
     "metadata": {},
     "output_type": "execute_result"
    }
   ],
   "source": [
    "awg.check_errors()"
   ]
  },
  {
   "cell_type": "code",
   "execution_count": 35,
   "metadata": {},
   "outputs": [],
   "source": [
    "my_arr = np.array([0,8191,0,-1,0])\n",
    "my_arr =my_arr.astype(np.int16)"
   ]
  },
  {
   "cell_type": "code",
   "execution_count": 36,
   "metadata": {},
   "outputs": [
    {
     "data": {
      "text/plain": [
       "46"
      ]
     },
     "execution_count": 36,
     "metadata": {},
     "output_type": "execute_result"
    }
   ],
   "source": [
    "awg.instrument.write_binary_values(\":DATA::DAC VOLATILE \", my_arr, datatype='l', is_big_endian=False)"
   ]
  },
  {
   "cell_type": "code",
   "execution_count": 37,
   "metadata": {},
   "outputs": [],
   "source": [
    "awg.check_errors()"
   ]
  },
  {
   "cell_type": "code",
   "execution_count": 10,
   "metadata": {},
   "outputs": [],
   "source": [
    "awg.create_arb_wf([1,1,0,1])"
   ]
  },
  {
   "cell_type": "code",
   "execution_count": 9,
   "metadata": {},
   "outputs": [],
   "source": [
    "awg.create_arb_wf_binary_geo(my_arr, \"VOLATILE\")"
   ]
  },
  {
   "cell_type": "code",
   "execution_count": 9,
   "metadata": {},
>>>>>>> 6f47128b
   "outputs": [
    {
     "name": "stdout",
     "output_type": "stream",
     "text": [
      "Estimated Peak-to-Peak Ratio of targetted value is 100.0%\n",
      "Capturing waveform of type HYSTERESIS for 1e-05 seconds...\n",
      "Waveform captured.\n",
      "Waveform data saved to C:\\Users\\adqua\\OneDrive\\Documents\\Lab\\pad1_hysteresis_data_test.csv\n"
     ]
    }
   ],
   "source": [
    "experiment = HysteresisLoop(awg, scope, amplitude=2.0, frequency=1.0e5, v_div=1.0, n_cycles=3)\n",
    "experiment.run_experiment(save_path=r\"C:\\Users\\adqua\\OneDrive\\Documents\\Lab\\pad1_hysteresis_data_test.csv\")"
   ]
  },
  {
   "cell_type": "code",
   "execution_count": 10,
   "metadata": {},
   "outputs": [
    {
     "name": "stdout",
     "output_type": "stream",
     "text": [
      "Estimated Peak-to-Peak Ratio of targetted value is 50.0%\n",
      "AWG configured for a PUND pulse.\n",
      "Capturing waveform of type PUND for 0.06 seconds...\n",
      "Waveform captured.\n",
      "Waveform data saved to C:\\Users\\adqua\\OneDrive\\Documents\\Lab\\pad1_pund_data.csv\n",
      "WARNING: METADATA SAVE FAILED, CHECK FILENAME AND MEASURMENT DEFINITION\n"
     ]
    }
   ],
   "source": [
    "experiment = PUNDPulse(awg, scope, v_div=0.5)\n",
    "experiment.run_experiment(save_path=r\"C:\\Users\\adqua\\OneDrive\\Documents\\Lab\\pad1_pund_data.csv\")"
   ]
  },
  {
   "cell_type": "code",
   "execution_count": null,
   "metadata": {},
   "outputs": [],
   "source": []
  }
 ],
 "metadata": {
  "kernelspec": {
   "display_name": "base",
   "language": "python",
   "name": "python3"
  },
  "language_info": {
   "codemirror_mode": {
    "name": "ipython",
    "version": 3
   },
   "file_extension": ".py",
   "mimetype": "text/x-python",
   "name": "python",
   "nbconvert_exporter": "python",
   "pygments_lexer": "ipython3",
   "version": "3.12.4"
  }
 },
 "nbformat": 4,
 "nbformat_minor": 2
}<|MERGE_RESOLUTION|>--- conflicted
+++ resolved
@@ -77,35 +77,7 @@
    "metadata": {},
    "outputs": [],
    "source": [
-<<<<<<< HEAD
     "awg = Keysight81150a('GPIB0::8::INSTR')"
-=======
-    "my_arr = np.linspace(0,1e10, 524289)"
-   ]
-  },
-  {
-   "cell_type": "code",
-   "execution_count": 10,
-   "metadata": {},
-   "outputs": [
-    {
-     "ename": "ValueError",
-     "evalue": "Error input value of \u001b[1m524289\u001b[0m for arg \u001b[1marb_wf_points_range\u001b[0m is out of acceptable Range \u001b[1m(2, 524288)\u001b[0m",
-     "output_type": "error",
-     "traceback": [
-      "\u001b[1;31m---------------------------------------------------------------------------\u001b[0m",
-      "\u001b[1;31mValueError\u001b[0m                                Traceback (most recent call last)",
-      "Cell \u001b[1;32mIn[10], line 1\u001b[0m\n\u001b[1;32m----> 1\u001b[0m \u001b[43mawg\u001b[49m\u001b[38;5;241;43m.\u001b[39;49m\u001b[43mcreate_arb_wf\u001b[49m\u001b[43m(\u001b[49m\u001b[43mmy_arr\u001b[49m\u001b[43m)\u001b[49m\n",
-      "File \u001b[1;32mc:\\Users\\geofr\\Desktop\\Research\\Github\\piec\\src\\piec\\drivers\\instrument.py:454\u001b[0m, in \u001b[0;36mAwg.create_arb_wf\u001b[1;34m(self, data, name, channel)\u001b[0m\n\u001b[0;32m    452\u001b[0m dict_to_check \u001b[38;5;241m=\u001b[39m \u001b[38;5;28mlocals\u001b[39m()\n\u001b[0;32m    453\u001b[0m dict_to_check[\u001b[38;5;124m'\u001b[39m\u001b[38;5;124marb_wf_points_range\u001b[39m\u001b[38;5;124m'\u001b[39m] \u001b[38;5;241m=\u001b[39m \u001b[38;5;28mlen\u001b[39m(data) \u001b[38;5;66;03m#this adds to our _check_params the class attribute 'arb_wf_points_range'\u001b[39;00m\n\u001b[1;32m--> 454\u001b[0m \u001b[38;5;28;43mself\u001b[39;49m\u001b[38;5;241;43m.\u001b[39;49m\u001b[43m_check_params\u001b[49m\u001b[43m(\u001b[49m\u001b[43mdict_to_check\u001b[49m\u001b[43m)\u001b[49m\n\u001b[0;32m    455\u001b[0m \u001b[38;5;28mprint\u001b[39m(dict_to_check)\n\u001b[0;32m    457\u001b[0m \u001b[38;5;66;03m# Scale the waveform data to the valid range See scale_waveform_data\u001b[39;00m\n",
-      "File \u001b[1;32mc:\\Users\\geofr\\Desktop\\Research\\Github\\piec\\src\\piec\\drivers\\instrument.py:110\u001b[0m, in \u001b[0;36mInstrument._check_params\u001b[1;34m(self, locals_dict)\u001b[0m\n\u001b[0;32m    108\u001b[0m \u001b[38;5;28;01mif\u001b[39;00m \u001b[38;5;28mtype\u001b[39m(attribute_value) \u001b[38;5;241m==\u001b[39m \u001b[38;5;28mtuple\u001b[39m:\n\u001b[0;32m    109\u001b[0m     \u001b[38;5;28;01mif\u001b[39;00m \u001b[38;5;129;01mnot\u001b[39;00m is_value_between(input_value, attribute_value): \u001b[38;5;66;03m#will error need to make jey values correct\u001b[39;00m\n\u001b[1;32m--> 110\u001b[0m         \u001b[43mexit_with_error\u001b[49m\u001b[43m(\u001b[49m\u001b[38;5;124;43m\"\u001b[39;49m\u001b[38;5;124;43mError input value of \u001b[39;49m\u001b[38;5;130;43;01m\\033\u001b[39;49;00m\u001b[38;5;124;43m[1m\u001b[39;49m\u001b[38;5;132;43;01m{}\u001b[39;49;00m\u001b[38;5;130;43;01m\\033\u001b[39;49;00m\u001b[38;5;124;43m[0m for arg \u001b[39;49m\u001b[38;5;130;43;01m\\033\u001b[39;49;00m\u001b[38;5;124;43m[1m\u001b[39;49m\u001b[38;5;132;43;01m{}\u001b[39;49;00m\u001b[38;5;130;43;01m\\033\u001b[39;49;00m\u001b[38;5;124;43m[0m is out of acceptable Range \u001b[39;49m\u001b[38;5;130;43;01m\\033\u001b[39;49;00m\u001b[38;5;124;43m[1m\u001b[39;49m\u001b[38;5;132;43;01m{}\u001b[39;49;00m\u001b[38;5;130;43;01m\\033\u001b[39;49;00m\u001b[38;5;124;43m[0m\u001b[39;49m\u001b[38;5;124;43m\"\u001b[39;49m\u001b[38;5;241;43m.\u001b[39;49m\u001b[43mformat\u001b[49m\u001b[43m(\u001b[49m\u001b[43minput_value\u001b[49m\u001b[43m,\u001b[49m\u001b[43m \u001b[49m\u001b[43mkey\u001b[49m\u001b[43m,\u001b[49m\u001b[43m \u001b[49m\u001b[43mattribute_value\u001b[49m\u001b[43m)\u001b[49m\u001b[43m)\u001b[49m\n\u001b[0;32m    111\u001b[0m \u001b[38;5;28;01mif\u001b[39;00m \u001b[38;5;28mtype\u001b[39m(attribute_value) \u001b[38;5;241m==\u001b[39m \u001b[38;5;28mlist\u001b[39m:\n\u001b[0;32m    112\u001b[0m     \u001b[38;5;28;01mif\u001b[39;00m \u001b[38;5;129;01mnot\u001b[39;00m is_contained(input_value, attribute_value): \u001b[38;5;66;03m#checks if the input value is in the allowed list\u001b[39;00m\n",
-      "File \u001b[1;32mc:\\Users\\geofr\\Desktop\\Research\\Github\\piec\\src\\piec\\drivers\\instrument.py:782\u001b[0m, in \u001b[0;36mexit_with_error\u001b[1;34m(msg)\u001b[0m\n\u001b[0;32m    778\u001b[0m \u001b[38;5;28;01mdef\u001b[39;00m \u001b[38;5;21mexit_with_error\u001b[39m(msg):\n\u001b[0;32m    779\u001b[0m \u001b[38;5;250m    \u001b[39m\u001b[38;5;124;03m\"\"\"\u001b[39;00m\n\u001b[0;32m    780\u001b[0m \u001b[38;5;124;03m    Function to raise error message that provides faster feedback\u001b[39;00m\n\u001b[0;32m    781\u001b[0m \u001b[38;5;124;03m    \"\"\"\u001b[39;00m\n\u001b[1;32m--> 782\u001b[0m     \u001b[38;5;28;01mraise\u001b[39;00m \u001b[38;5;167;01mValueError\u001b[39;00m(msg)\n",
-      "\u001b[1;31mValueError\u001b[0m: Error input value of \u001b[1m524289\u001b[0m for arg \u001b[1marb_wf_points_range\u001b[0m is out of acceptable Range \u001b[1m(2, 524288)\u001b[0m"
-     ]
-    }
-   ],
-   "source": [
-    "awg.create_arb_wf(my_arr)"
->>>>>>> 6f47128b
    ]
   },
   {
@@ -170,240 +142,6 @@
    "cell_type": "code",
    "execution_count": 9,
    "metadata": {},
-<<<<<<< HEAD
-=======
-   "outputs": [],
-   "source": [
-    "awg.initialize()"
-   ]
-  },
-  {
-   "cell_type": "code",
-   "execution_count": 10,
-   "metadata": {},
-   "outputs": [
-    {
-     "name": "stdout",
-     "output_type": "stream",
-     "text": [
-      "Estimated Peak-to-Peak Ratio of targetted value is 50.0%\n"
-     ]
-    }
-   ],
-   "source": [
-    "awg.create_arb_wf([0,1,2,3,4,5])"
-   ]
-  },
-  {
-   "cell_type": "code",
-   "execution_count": 16,
-   "metadata": {},
-   "outputs": [],
-   "source": [
-    "awg.configure_wf(func=\"SIN\", frequency='240e6')"
-   ]
-  },
-  {
-   "cell_type": "code",
-   "execution_count": 15,
-   "metadata": {},
-   "outputs": [],
-   "source": [
-    "my_arr = np.array([0,1,2,3,4,5]) #BINARYNFORM IS WRONG, IM SENDING IN DOUBLE BYTES ETC\n",
-    "awg.create_arb_wf_binary_geo(my_arr, \"VOLATILE\")"
-   ]
-  },
-  {
-   "cell_type": "code",
-   "execution_count": 16,
-   "metadata": {},
-   "outputs": [],
-   "source": [
-    "awg.check_errors()"
-   ]
-  },
-  {
-   "cell_type": "code",
-   "execution_count": 31,
-   "metadata": {},
-   "outputs": [
-    {
-     "data": {
-      "text/plain": [
-       "23"
-      ]
-     },
-     "execution_count": 31,
-     "metadata": {},
-     "output_type": "execute_result"
-    }
-   ],
-   "source": [
-    "#awg.set_output_wf()\n",
-    "awg.instrument.write(':DATA:DELete VOLATILE')"
-   ]
-  },
-  {
-   "cell_type": "code",
-   "execution_count": null,
-   "metadata": {},
-   "outputs": [],
-   "source": [
-    "from piec.drivers.scpi_instrument import Awg\n",
-    "from drivers.keysightdsox3024a import Dsox3024a\n",
-    "from pyvisa import ResourceManager\n",
-    "from measurement_waveforms.discrete_waveform import *\n",
-    "rm = ResourceManager()\n",
-    "rm.list_resources()\n",
-    "awg = Awg('GPIB0::8::INSTR')\n",
-    "scope = Dsox3024a('GPIB0::7::INSTR')"
-   ]
-  },
-  {
-   "cell_type": "code",
-   "execution_count": 24,
-   "metadata": {},
-   "outputs": [],
-   "source": [
-    "awg.reset()"
-   ]
-  },
-  {
-   "cell_type": "code",
-   "execution_count": 21,
-   "metadata": {},
-   "outputs": [
-    {
-     "data": {
-      "text/plain": [
-       "40"
-      ]
-     },
-     "execution_count": 21,
-     "metadata": {},
-     "output_type": "execute_result"
-    }
-   ],
-   "source": [
-    "my_arr = np.array([0,8191,0,-1,0])\n",
-    "awg.initialize()\n",
-    "awg.instrument.write(\":FORM:BORD SWAP\")\n",
-    "awg.instrument.write_binary_values(\":DATA VOLATILE\", my_arr )"
-   ]
-  },
-  {
-   "cell_type": "code",
-   "execution_count": 28,
-   "metadata": {},
-   "outputs": [
-    {
-     "data": {
-      "text/plain": [
-       "20"
-      ]
-     },
-     "execution_count": 28,
-     "metadata": {},
-     "output_type": "execute_result"
-    }
-   ],
-   "source": [
-    "waveform = np.array([0, 1, 0, -1, 0], dtype=np.float32)\n",
-    "# Step 3: Set the byte order (if needed)\n",
-    "awg.instrument.write(\":FORM:BORD SWAP\")  # Use if you need to swap byte order; otherwise omit\n",
-    "\n",
-    "# Step 4: Send the arbitrary waveform in binary format\n",
-    "awg.instrument.write_binary_values(':DATA:VOLatile ', waveform, datatype='f')  # 'f' specifies 32-bit float binary format\n",
-    "\n",
-    "# Step 5: Set the instrument to use the uploaded arbitrary waveform\n",
-    "awg.instrument.write(\"FUNC:USER VOLATILE\")  # Set to use the waveform stored in volatile memory\n",
-    "\n",
-    "# Step 6: Enable output\n"
-   ]
-  },
-  {
-   "cell_type": "code",
-   "execution_count": 29,
-   "metadata": {},
-   "outputs": [
-    {
-     "data": {
-      "text/plain": [
-       "['-113,\"Undefined header;DATA:VOLATILE<Err>\"\\n',\n",
-       " '-220,\"Parameter error;Specified arb waveform (VOLATILE) does not exist.\"\\n']"
-      ]
-     },
-     "execution_count": 29,
-     "metadata": {},
-     "output_type": "execute_result"
-    }
-   ],
-   "source": [
-    "awg.check_errors()"
-   ]
-  },
-  {
-   "cell_type": "code",
-   "execution_count": 35,
-   "metadata": {},
-   "outputs": [],
-   "source": [
-    "my_arr = np.array([0,8191,0,-1,0])\n",
-    "my_arr =my_arr.astype(np.int16)"
-   ]
-  },
-  {
-   "cell_type": "code",
-   "execution_count": 36,
-   "metadata": {},
-   "outputs": [
-    {
-     "data": {
-      "text/plain": [
-       "46"
-      ]
-     },
-     "execution_count": 36,
-     "metadata": {},
-     "output_type": "execute_result"
-    }
-   ],
-   "source": [
-    "awg.instrument.write_binary_values(\":DATA::DAC VOLATILE \", my_arr, datatype='l', is_big_endian=False)"
-   ]
-  },
-  {
-   "cell_type": "code",
-   "execution_count": 37,
-   "metadata": {},
-   "outputs": [],
-   "source": [
-    "awg.check_errors()"
-   ]
-  },
-  {
-   "cell_type": "code",
-   "execution_count": 10,
-   "metadata": {},
-   "outputs": [],
-   "source": [
-    "awg.create_arb_wf([1,1,0,1])"
-   ]
-  },
-  {
-   "cell_type": "code",
-   "execution_count": 9,
-   "metadata": {},
-   "outputs": [],
-   "source": [
-    "awg.create_arb_wf_binary_geo(my_arr, \"VOLATILE\")"
-   ]
-  },
-  {
-   "cell_type": "code",
-   "execution_count": 9,
-   "metadata": {},
->>>>>>> 6f47128b
    "outputs": [
     {
      "name": "stdout",
